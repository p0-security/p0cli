/** Copyright © 2024-present P0 Security

This file is part of @p0security/cli

@p0security/cli is free software: you can redistribute it and/or modify it under the terms of the GNU General Public License as published by the Free Software Foundation, version 3 of the License.

@p0security/cli is distributed in the hope that it will be useful, but WITHOUT ANY WARRANTY; without even the implied warranty of MERCHANTABILITY or FITNESS FOR A PARTICULAR PURPOSE. See the GNU General Public License for more details.

You should have received a copy of the GNU General Public License along with @p0security/cli. If not, see <https://www.gnu.org/licenses/>.
**/
import { defaultConfig } from "./drivers/env";
import {
  spawn,
  type ChildProcess,
  type ChildProcessByStdio,
  type ChildProcessWithoutNullStreams,
  type SpawnOptions,
  type SpawnOptionsWithoutStdio,
  type SpawnOptionsWithStdioTuple,
  type StdioNull,
  type StdioPipe,
} from "node:child_process";
import os from "node:os";
import path from "node:path";
import process from "node:process";
import type { Readable } from "node:stream";
import { sys } from "typescript";

/**
 * Creates a clean environment for child processes by removing FIPS OpenSSL configuration
 * variables that could interfere with external tools not designed for our custom setup.
 */
export const createCleanChildEnv = (
  baseEnv = process.env
): NodeJS.ProcessEnv => {
  const cleanEnv = { ...baseEnv };
  delete cleanEnv.OPENSSL_CONF;
  delete cleanEnv.OPENSSL_MODULES;
  return cleanEnv;
};

/**
 * Wrapped spawn function that automatically provides clean environment for child processes,
 * preventing FIPS OpenSSL configuration from interfering with external tools.
 */
export function spawnWithCleanEnv(
  command: string,
  args?: ReadonlyArray<string>,
  options?: SpawnOptionsWithoutStdio
): ChildProcessWithoutNullStreams;
export function spawnWithCleanEnv(
  command: string,
  args: ReadonlyArray<string>,
  options: SpawnOptionsWithStdioTuple<StdioNull, StdioNull, StdioPipe>
): ChildProcessByStdio<null, null, Readable>;
export function spawnWithCleanEnv(
  command: string,
  args: ReadonlyArray<string>,
  options: SpawnOptionsWithStdioTuple<StdioNull, StdioPipe, StdioPipe>
): ChildProcessByStdio<null, Readable, Readable>;
export function spawnWithCleanEnv(
  command: string,
  args: ReadonlyArray<string>,
  options: SpawnOptions
): ChildProcess;
export function spawnWithCleanEnv(
  command: string,
  args?: ReadonlyArray<string>,
  options?: SpawnOptions
): ChildProcess {
  return spawn(command, args || [], {
    ...options,
    env: options?.env || createCleanChildEnv(),
  });
}

export const getAppPath = () =>
  process.env.P0_APP_PATH ?? process.argv[1] ?? "p0";

export const getAppName = () => path.basename(getAppPath());

export const P0_PATH = path.join(
  os.homedir(),
  defaultConfig.environment === "production"
    ? ".p0"
    : `.p0-${defaultConfig.environment}`
);

/** Waits the specified delay (in ms)
 *
 * The returned promise is cancelable:
 * ```
 * const wait = sleep(10);
 * ...
 * wait.cancel();
 * ```
 */
export const sleep = (timeoutMillis: number) => {
  let timer: NodeJS.Timeout | undefined = undefined;
  const promise = new Promise<void>((resolve) => {
    timer = setTimeout(resolve, timeoutMillis);
  });
  return Object.assign(promise, { cancel: () => clearTimeout(timer) });
};

/** Wrap a promise in a timeout
 *
 * If the promise does not resolve within the interval, throws an
 * error.
 */
export const timeout = async <T extends NonNullable<any>>(
  promise: Promise<NonNullable<T>>,
  timeoutMillis: number
) => {
  const wait = sleep(timeoutMillis);
  const result = await Promise.race([wait, promise]);
  if (result === undefined) throw new Error("Timeout");
  wait.cancel();
  return result;
};

/** Executes a subprocess, waiting for exit, and collecting all output
 *
 * Throws an error if the exit code is non-zero
 */
export const exec = async (
  command: string,
  args: string[],
  options?: SpawnOptionsWithoutStdio & {
    /** If true, throws an error if exit code is non-zero */
    check?: boolean;
  }
) =>
  new Promise<{ code: number | null; stdout: string; stderr: string }>(
    (resolve, reject) => {
      try {
<<<<<<< HEAD
        const out: string[] = [];
        const err: string[] = [];
        const child = spawnWithCleanEnv(command, args, {
=======
        const out: (Buffer | string)[] = [];
        const err: (Buffer | string)[] = [];
        const child = child_process.spawn(command, args, {
>>>>>>> c786b6fd
          ...(options ?? {}),
          stdio: "pipe",
        });
        child.stdout.on("data", (d) => out.push(d));
        child.stderr.on("data", (d) => err.push(d));

        // The close event is emitted after the child process has exited (the 'exit' event) and all of its
        // stdio (standard input, standard output, and standard error) streams have been closed.
        // See https://nodejs.org/api/child_process.html#event-close
        child.on("close", (code) => {
          const stdout = out.map((d) => d.toString()).join("");
          const stderr = err.map((d) => d.toString()).join("");
          const result = { code, stdout, stderr };
          if (code !== 0 && options?.check)
            reject(
              Object.assign(new Error("Sub-process exited with code"), result)
            );
          resolve(result);
        });

        // without a handler for the "error" event, an uncaught exception will be thrown that will crash
        // the process entirely. This can happen if the process fails to spawn, for example, due to the
        // command not being found
        child.on("error", (error) => {
          reject(error);
        });
      } catch (error) {
        reject(error);
      }
    }
  );

export const throwAssertNever = (value: never) => {
  throw assertNever(value);
};

// If the condition is true, aborts the process before throwing the error
export const conditionalAbortBeforeThrow =
  (abortBeforeThrow: boolean) => (err: any) => {
    if (abortBeforeThrow) {
      sys.exit(1);
    }
    throw err;
  };

export const assertNever = (value: never) => {
  return unexpectedValueError(value);
};

export const unexpectedValueError = (value: any) =>
  new Error(`Unexpected code state: value ${value} had unexpected type`);

/**
 * Performs a case-insensitive comparison of two strings. This uses
 * `localeCompare()`, which is safer than `toLowerCase()` or `toUpperCase()` for
 * non-ASCII characters and is the generally-accepted best practice. See:
 * https://stackoverflow.com/a/2140723
 *
 * @param a The first string to compare
 * @param b The second string to compare
 * @returns true if the strings are equal, ignoring case
 */
export const ciEquals = (a: string, b: string) =>
  a.localeCompare(b, undefined, { sensitivity: "accent" }) === 0;

export const delay = (ms: number) =>
  new Promise((resolve) => setTimeout(resolve, ms));

type OperatingSystem = "linux" | "mac" | "unknown" | "win";
export const getOperatingSystem = (): OperatingSystem => {
  const platform = process.platform;
  if (platform === "win32") {
    return "win";
  } else if (platform === "darwin") {
    return "mac";
  } else if (platform === "linux") {
    return "linux";
  } else {
    return "unknown";
  }
};<|MERGE_RESOLUTION|>--- conflicted
+++ resolved
@@ -134,15 +134,9 @@
   new Promise<{ code: number | null; stdout: string; stderr: string }>(
     (resolve, reject) => {
       try {
-<<<<<<< HEAD
-        const out: string[] = [];
-        const err: string[] = [];
-        const child = spawnWithCleanEnv(command, args, {
-=======
         const out: (Buffer | string)[] = [];
         const err: (Buffer | string)[] = [];
-        const child = child_process.spawn(command, args, {
->>>>>>> c786b6fd
+        const child = spawnWithCleanEnv(command, args, {
           ...(options ?? {}),
           stdio: "pipe",
         });
