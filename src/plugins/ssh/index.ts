/** Copyright © 2024-present P0 Security

This file is part of @p0security/cli

@p0security/cli is free software: you can redistribute it and/or modify it under the terms of the GNU General Public License as published by the Free Software Foundation, version 3 of the License.

@p0security/cli is distributed in the hope that it will be useful, but WITHOUT ANY WARRANTY; without even the implied warranty of MERCHANTABILITY or FITNESS FOR A PARTICULAR PURPOSE. See the GNU General Public License for more details.

You should have received a copy of the GNU General Public License along with @p0security/cli. If not, see <https://www.gnu.org/licenses/>.
**/
import {
  CommandArgs,
  ScpCommandArgs,
  SSH_PROVIDERS,
  SshAdditionalSetup,
  SshProxyCommandArgs,
} from "../../commands/shared/ssh";
import { PRIVATE_KEY_PATH } from "../../common/keys";
import { auditSshSessionActivity } from "../../drivers/api";
import { getContactMessage } from "../../drivers/config";
import { print2 } from "../../drivers/stdio";
import { Authn } from "../../types/identity";
import {
  AccessPattern,
  SshProvider,
  SshRequest,
  SupportedSshProvider,
} from "../../types/ssh";
import { delay } from "../../util";
import { AwsCredentials } from "../aws/types";
import {
  ChildProcessByStdio,
  StdioNull,
  StdioPipe,
  spawn,
} from "node:child_process";
import { randomUUID } from "node:crypto";
import { Readable } from "node:stream";

const RETRY_DELAY_MS = 5000;

const AUTHENTICATION_SUCCESS_PATTERN =
  /Authenticated to [^\s]+ \(via proxy\) using "publickey"/;

/** Checks if access has propagated through AWS to the SSM agent
 *
 * AWS takes about 8 minutes, GCP takes under 1 minute
 * to fully resolve access after it is granted.
 * During this time, calls to `aws ssm start-session` / `gcloud compute start-iap-tunnel`
 * will fail randomly with an various error messages.
 *
 * This function checks the subprocess output to see if any of the error messages
 * are printed to the error output within the first 5 seconds of startup.
 * If they are, the returned `isAccessPropagated()` function will return false.
 * When this occurs, the consumer of this function should retry the `aws` / `gcloud` command.
 *
 * Note that this function requires interception of the subprocess stderr stream.
 * This works because AWS SSM wraps the session in a single-stream pty, so we
 * do not capture stderr emitted from the wrapped shell session.
 */
const accessPropagationGuard = (
  invalidAccessPatterns: readonly AccessPattern[],
  validAccessPatterns: readonly AccessPattern[] | undefined,
  loginRequiredPattern: RegExp | undefined,
  child: ChildProcessByStdio<null, null, Readable>,
  options: SpawnSshNodeOptions
) => {
  let isEphemeralAccessDeniedException = false;
  let isLoginException = false;
  let isValidError = false;

  child.stderr.on("data", (chunk) => {
    const chunkString: string = chunk.toString("utf-8");
    parseAndPrintSshOutputToStderr(chunkString, options);

    const matchUnprovisionedPattern = invalidAccessPatterns.find((message) =>
      chunkString.match(message.pattern)
    );

    const matchValidAccessPattern = validAccessPatterns?.find((message) =>
      chunkString.match(message.pattern)
    );

    if (matchUnprovisionedPattern) {
      isEphemeralAccessDeniedException = true;
    }

    if (matchValidAccessPattern && !matchUnprovisionedPattern) {
      isValidError = true;
    }

    if (loginRequiredPattern) {
      const loginMatch = chunkString.match(loginRequiredPattern);
      isLoginException = isLoginException || !!loginMatch; // once true, always true
    }

    if (isLoginException) {
      isEphemeralAccessDeniedException = false; // always overwrite to false so we don't retry the access
    }
  });

  return {
    isAccessPropagated: () =>
      !isEphemeralAccessDeniedException &&
      (!validAccessPatterns || isValidError),
    isLoginException: () => isLoginException,
  };
};

/**
 * Parses and prints a chunk of SSH output to stderr.
 *
 * If debug is enabled, all output is printed. Otherwise, only selected messages are printed.
 *
 * @param chunkString the chunk to print
 * @param options SSH spawn options
 */
const parseAndPrintSshOutputToStderr = (
  chunkString: string,
  options: SpawnSshNodeOptions
) => {
  const lines = chunkString.split("\n");
  const isPreTest = options.isAccessPropagationPreTest;

  for (const line of lines) {
    if (options.debug) {
      print2(line);
    } else {
      if (!isPreTest && AUTHENTICATION_SUCCESS_PATTERN.test(line)) {
        // We want to let the user know that they successfully authenticated
        print2(line);
        options.audit?.("start");
      } else if (!isPreTest && line.includes("port forwarding failed")) {
        // We also want to let the user know if port forwarding failed
        print2(line);
      }
    }
  }
};

type SpawnSshNodeOptions = {
  credential?: AwsCredentials;
  command: string;
  args: string[];
  endTime: number;
  abortController?: AbortController;
  stdio: [StdioNull, StdioNull, StdioPipe];
  provider: SupportedSshProvider;
  debug?: boolean;
  isAccessPropagationPreTest?: boolean;
  audit?: (action: "end" | "start") => void;
};

async function spawnSshNode(
  options: SpawnSshNodeOptions
): Promise<number | null> {
  return new Promise((resolve, reject) => {
    const provider = SSH_PROVIDERS[options.provider];

    if (options.debug) {
      const gerund = options.isAccessPropagationPreTest
        ? "Pre-testing"
        : "Trying";
      const remainingSeconds = ((options.endTime - Date.now()) / 1e3).toFixed(
        1
      );
      print2(
        `Waiting for access to propagate. ${gerund} SSH session... (will wait up to ${remainingSeconds} seconds)`
      );
    }

    const child = spawn(options.command, options.args, {
      env: {
        ...process.env,
        ...options.credential,
      },
      stdio: options.stdio,
      shell: false,
    });

    // Make sure if the parent process is killed, we kill the child process too
    ["exit", "SIGINT", "SIGTERM", "SIGHUP", "SIGQUIT"].forEach((signal) => {
      process.on(signal, () => {
        try {
          child.kill();
        } catch {
          // Ignore errors
        }
<<<<<<< HEAD
=======
        // Resolving the promise so that we don't hang the process forever.
>>>>>>> 8f1a73f1
        resolve(0);
      });
    });

    // TODO ENG-2284 support login with Google Cloud: currently return a boolean to indicate if the exception was a Google login error.
    const { isAccessPropagated, isLoginException } = accessPropagationGuard(
      provider.unprovisionedAccessPatterns,
      options.isAccessPropagationPreTest
        ? provider.provisionedAccessPatterns
        : undefined,
      provider.loginRequiredPattern,
      child,
      options
    );

    const onAbort = () =>
      reject(options.abortController?.signal.reason ?? "SSH session aborted");

    options.abortController?.signal.addEventListener("abort", onAbort);

    const exitListener = child.on("exit", (code) => {
      exitListener.unref();
      // In the case of ephemeral AccessDenied exceptions due to unpropagated
      // permissions, continually retry access until success
      if (!isAccessPropagated()) {
        if (options.endTime < Date.now()) {
          reject(
            `Access did not propagate through ${provider.friendlyName} in time. ${getContactMessage()}`
          );
          return;
        }

        options.abortController?.signal.removeEventListener("abort", onAbort);

        delay(RETRY_DELAY_MS)
          .then(() => spawnSshNode(options))
          .then((code) => resolve(code))
          .catch(reject);
        return;
      } else if (isLoginException()) {
        reject(
          provider.loginRequiredMessage ??
            `Please log in to the ${provider.friendlyName} CLI to SSH`
        );
        return;
      }

      if (!options.isAccessPropagationPreTest) {
        options.audit?.("end");
        print2(`SSH session terminated`);
      }
      if (options.isAccessPropagationPreTest && isAccessPropagated()) {
        // override the exit code to 0 if the expected error was found, this means access is ready.
        resolve(0);
        return;
      }
      resolve(code);
    });
  });
}

const createCommand = (
  data: SshRequest,
  args: CommandArgs,
  setupData: SshAdditionalSetup | undefined,
  proxyCommand: string[]
) => {
  addCommonArgs(args, proxyCommand, setupData);

  const sshOptionsOverrides = setupData?.sshOptions ?? [];
  const port = setupData?.port;

  const argsOverride = sshOptionsOverrides.flatMap((opt) => ["-o", opt]);

  if ("source" in args) {
    addScpArgs(args);

    return {
      command: "scp" as const,
      args: [
        ...(args.sshOptions ? args.sshOptions : []),
        ...argsOverride,
        ...(port ? ["-P", port] : []),
        args.source,
        args.destination,
      ],
    };
  }

  return {
    command: "ssh" as const,
    args: [
      ...(args.sshOptions ? args.sshOptions : []),
      ...argsOverride,
      ...(port ? ["-p", port] : []),
      `${data.linuxUserName}@${data.id}`,
      ...(args.command ? [args.command] : []),
      ...args.arguments.map(
        (argument) =>
          // escape all double quotes (") in commands such as `p0 ssh <instance>> echo 'hello; "world"'` because we
          // need to encapsulate command arguments in double quotes as we pass them along to the remote shell
          `"${String(argument).replace(/"/g, '\\"')}"`
      ),
    ],
  };
};

/** Add common args used by both SSH & SCP to args.sshOptions.
 *
 * These common args are only added if they have not been explicitly specified by the end user.
 */
const addCommonArgs = (
  args: CommandArgs,
  sshProviderProxyCommand: string[],
  setupData: SshAdditionalSetup | undefined
) => {
  const sshOptions = args.sshOptions ? args.sshOptions : [];

  const identityFileOptionExists = sshOptions.some(
    (opt, idx) =>
      (opt === "-i" && sshOptions[idx + 1]) ||
      (opt === "-o" && sshOptions[idx + 1]?.startsWith("IdentityFile"))
  );

  const identitiesOnlyOptionExists = sshOptions.some(
    (opt, idx) =>
      opt === "-o" && sshOptions[idx + 1]?.startsWith("IdentitiesOnly")
  );

  // Explicitly specify which private key to use to avoid "Too many authentication failures"
  // error caused by SSH trying every available key
  if (!identityFileOptionExists) {
    sshOptions.push("-i", setupData?.identityFile ?? PRIVATE_KEY_PATH);

    // Only use the authentication identity specified by -i above
    if (!identitiesOnlyOptionExists) {
      sshOptions.push("-o", "IdentitiesOnly=yes");
    }
  }

  const userSpecifiedProxyCommand = sshOptions.some(
    (opt, idx) =>
      opt === "-o" && sshOptions[idx + 1]?.startsWith("ProxyCommand")
  );

  if (!userSpecifiedProxyCommand && sshProviderProxyCommand.length > 0) {
    sshOptions.push("-o", `ProxyCommand=${sshProviderProxyCommand.join(" ")}`);
  }

  // Force verbose output from SSH so we can parse the output
  const verboseOptionExists = sshOptions.some((opt) => opt === "-v");
  if (!verboseOptionExists) {
    sshOptions.push("-v");
  }
};

const addScpArgs = (args: ScpCommandArgs) => {
  const sshOptions = args.sshOptions ? args.sshOptions : [];

  // if a response is not received after three 5 minute attempts,
  // the connection will be closed.
  const serverAliveCountMaxOptionExists = sshOptions.some(
    (opt, idx) =>
      opt === "-o" && sshOptions[idx + 1]?.startsWith("ServerAliveCountMax")
  );

  if (!serverAliveCountMaxOptionExists) {
    sshOptions.push("-o", "ServerAliveCountMax=3");
  }

  const serverAliveIntervalOptionExists = sshOptions.some(
    (opt, idx) =>
      opt === "-o" && sshOptions[idx + 1]?.startsWith("ServerAliveInterval")
  );

  if (!serverAliveIntervalOptionExists) {
    sshOptions.push("-o", "ServerAliveInterval=300");
  }

  const recursiveOptionExists = sshOptions.some((opt) => opt === "-r");
  if (!recursiveOptionExists) {
    sshOptions.push("-r");
  }
};

/** Converts arguments for manual execution - arguments may have to be quoted or certain characters escaped when executing the commands from a shell */
const transformForShell = (args: string[]) => {
  return args.map((arg) => {
    // The ProxyCommand option must be surrounded by single quotes
    if (arg.startsWith("ProxyCommand=")) {
      const [name, ...value] = arg.split("="); // contains the '=' character in the parameters option: ProxyCommand=aws ssm start-session ... --parameters "portNumber=%p"
      return `${name}='${value.join("=")}'`;
    }
    return arg;
  });
};

/** Construct another command to use for testing access propagation prior to actually logging in the user to the ssh session */
const preTestAccessPropagationIfNeeded = async <
  P extends SshProvider<any, any, any, any>,
>(
  sshProvider: P,
  request: SshRequest,
  cmdArgs: CommandArgs,
  proxyCommand: string[],
  credential: P extends SshProvider<infer _PR, infer _O, infer _SR, infer C>
    ? C
    : undefined,
  setupData: SshAdditionalSetup | undefined,
  endTime: number,
  abortController: AbortController
) => {
  const testCmdArgs = sshProvider.preTestAccessPropagationArgs(cmdArgs);

  // Pre-testing comes at a performance cost because we have to execute another ssh subprocess after
  // a successful test. Only do when absolutely necessary.
  if (testCmdArgs) {
    const { command, args } = createCommand(
      request,
      testCmdArgs,
      setupData,
      proxyCommand
    );
    // Assumes that this is a non-interactive ssh command that exits automatically
    return spawnSshNode({
      credential,
      abortController,
      command,
      args,
      stdio: ["inherit", "inherit", "pipe"],
      debug: cmdArgs.debug,
      provider: request.type,
      endTime: endTime,
      isAccessPropagationPreTest: true,
    });
  }
  return null;
};

export const sshOrScp = async (args: {
  authn: Authn;
  request: SshRequest;
  requestId: string;
  cmdArgs: CommandArgs;
  privateKey: string;
  sshProvider: SshProvider<any, any, any, any>;
}) => {
  const sshSessionId = randomUUID();
  const { authn, request, requestId, cmdArgs, privateKey, sshProvider } = args;
  const { debug } = cmdArgs;

  if (!privateKey) {
    throw `Failed to load a private key for this request. ${getContactMessage()}`;
  }

  const abortController = new AbortController();

  const credential: AwsCredentials | undefined =
    await sshProvider.cloudProviderLogin(authn, request);

  const setupData = await sshProvider.setup?.(request, {
    abortController,
    debug,
  });

  const proxyCommand = sshProvider.proxyCommand(request, setupData?.port);

  const { command, args: commandArgs } = createCommand(
    request,
    cmdArgs,
    setupData,
    proxyCommand
  );

  if (debug) {
    const reproCommands = sshProvider.reproCommands(request, setupData);
    if (reproCommands) {
      const repro = [
        ...reproCommands,
        `${command} ${transformForShell(commandArgs).join(" ")}`,
      ].join("\n");
      print2(
        `Execute the following commands to create a similar SSH/SCP session:\n*** COMMANDS BEGIN ***\n${repro}\n*** COMMANDS END ***"\n`
      );
    }
  }

  const endTime = Date.now() + sshProvider.propagationTimeoutMs;

  try {
    const exitCode = await preTestAccessPropagationIfNeeded(
      sshProvider,
      request,
      cmdArgs,
      proxyCommand,
      credential,
      setupData,
      endTime,
      abortController
    );
    if (exitCode && exitCode !== 0) {
      return exitCode; // Only exit if there was an error when pre-testing
    }

    return await spawnSshNode({
      audit: (action) =>
        void auditSshSessionActivity({
          authn,
          requestId,
          sshSessionId,
          debug,
          action: `ssh.session.${action}`,
        }),
      credential,
      abortController,
      command,
      args: commandArgs,
      stdio: ["inherit", "inherit", "pipe"],
      debug,
      provider: request.type,
      endTime: endTime,
    });
  } finally {
    await setupData?.teardown();
  }
};

export const sshProxy = async (args: {
  authn: Authn;
  request: SshRequest;
  requestId: string;
  cmdArgs: SshProxyCommandArgs;
  privateKey: string;
  sshProvider: SshProvider<any, any, any, any>;
  debug: boolean;
  port: string;
}) => {
  const { authn, sshProvider, request, requestId, debug } = args;

  const credential: AwsCredentials | undefined =
    await sshProvider.cloudProviderLogin(authn, request);

  const abortController = new AbortController();

  const setupData = await sshProvider.setupProxy?.(request, {
    debug,
    abortController,
  });

  const proxyCommand = sshProvider.proxyCommand(
    request,
    setupData?.port ?? args.port
  );

  const command = proxyCommand[0];
  if (!command) {
    throw "This provider does not support running as a ProxyCommand";
  }

  const proxyArgs = proxyCommand.slice(1);

  const endTime = Date.now() + sshProvider.propagationTimeoutMs;

  const auditArgs = {
    authn,
    requestId,
    debug,
    sshSessionId: randomUUID(),
  };

  try {
    // ssh-proxy doesn't do any pre-test propagation and can't intercept
    // messages from the parent ssh command making it impossible for us
    // to check for stdout/stderr for session start/end messages.
    void auditSshSessionActivity({
      ...auditArgs,
      action: `ssh.session.start`,
    });
    return await spawnSshNode({
      credential,
      abortController,
      command,
      args: proxyArgs,
      stdio: ["inherit", "inherit", "pipe"],
      debug,
      provider: request.type,
      endTime: endTime,
    });
  } finally {
    await auditSshSessionActivity({
      ...auditArgs,
      action: `ssh.session.end`,
    });
    await setupData?.teardown();
  }
};<|MERGE_RESOLUTION|>--- conflicted
+++ resolved
@@ -186,10 +186,7 @@
         } catch {
           // Ignore errors
         }
-<<<<<<< HEAD
-=======
         // Resolving the promise so that we don't hang the process forever.
->>>>>>> 8f1a73f1
         resolve(0);
       });
     });
