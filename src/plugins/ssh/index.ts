--- conflicted
+++ resolved
@@ -59,6 +59,8 @@
     const chunkString: string = chunk.toString("utf-8");
     parseAndPrintSshOutputToStderr(chunkString, options);
 
+    if (debug) print2(chunkString);
+
     const match = provider.unprovisionedAccessPatterns.find((message) =>
       chunkString.match(message.pattern)
     );
@@ -85,6 +87,36 @@
     isAccessPropagated: () => !isEphemeralAccessDeniedException,
     isLoginException: () => isLoginException,
   };
+};
+
+/**
+ * Parses and prints a chunk of SSH output to stderr.
+ *
+ * If debug is enabled, all output is printed. Otherwise, only selected messages are printed.
+ *
+ * @param chunkString the chunk to print
+ * @param options SSH spawn options
+ */
+const parseAndPrintSshOutputToStderr = (
+  chunkString: string,
+  options: SpawnSshNodeOptions
+) => {
+  const lines = chunkString.split("\n");
+  const isPreTest = options.isAccessPropagationPreTest;
+
+  for (const line of lines) {
+    if (options.debug) {
+      print2(line);
+    } else {
+      if (!isPreTest && line.includes("Authenticated to")) {
+        // We want to let the user know that they successfully authenticated
+        print2(line);
+      } else if (!isPreTest && line.includes("port forwarding failed")) {
+        // We also want to let the user know if port forwarding failed
+        print2(line);
+      }
+    }
+  }
 };
 
 /**
@@ -174,16 +206,11 @@
     );
 
     // TODO ENG-2284 support login with Google Cloud: currently return a boolean to indicate if the exception was a Google login error.
-<<<<<<< HEAD
-    const { isAccessPropagated, isGoogleLoginException } =
-      accessPropagationGuard(child, options);
-=======
     const { isAccessPropagated, isLoginException } = accessPropagationGuard(
       provider,
       child,
-      options.debug
+      options
     );
->>>>>>> 3eff3a91
 
     const exitListener = child.on("exit", (code) => {
       exitListener.unref();
