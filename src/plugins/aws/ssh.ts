--- conflicted
+++ resolved
@@ -83,7 +83,7 @@
 
   friendlyName: "AWS",
 
-  maxRetries: MAX_SSH_RETRIES,
+  timeoutLimit: TIME_LIMIT_MS,
 
   preTestAccessPropagationArgs: () => undefined,
 
@@ -112,11 +112,6 @@
     }
     return undefined;
   },
-<<<<<<< HEAD
-  preTestAccessPropagationArgs: () => undefined,
-  timeLimit: TIME_LIMIT_MS,
-  friendlyName: "AWS",
-=======
 
   requestToSsh: (request) => {
     const { permission, generated } = request;
@@ -138,5 +133,4 @@
   toCliRequest: async (request) => ({ ...request, cliLocalData: undefined }),
 
   unprovisionedAccessPatterns,
->>>>>>> 3eff3a91
 };