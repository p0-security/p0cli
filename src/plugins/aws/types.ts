--- conflicted
+++ resolved
@@ -68,18 +68,6 @@
     region: string;
     type: "aws";
   };
-<<<<<<< HEAD
-  generated: {
-    name: string;
-    ssh: {
-      linuxUserName: string;
-      publicKey: string;
-    };
-    idc?: {
-      region: string;
-      id: string;
-    };
-=======
   type: "session";
 };
 
@@ -87,7 +75,10 @@
   name: string;
   ssh: {
     linuxUserName: string;
->>>>>>> 69989c5f
+  };
+  idc?: {
+    region: string;
+    id: string;
   };
 };
 
