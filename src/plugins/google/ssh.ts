/** Copyright © 2024-present P0 Security

This file is part of @p0security/cli

@p0security/cli is free software: you can redistribute it and/or modify it under the terms of the GNU General Public License as published by the Free Software Foundation, version 3 of the License.

@p0security/cli is distributed in the hope that it will be useful, but WITHOUT ANY WARRANTY; without even the implied warranty of MERCHANTABILITY or FITNESS FOR A PARTICULAR PURPOSE. See the GNU General Public License for more details.

You should have received a copy of the GNU General Public License along with @p0security/cli. If not, see <https://www.gnu.org/licenses/>.
**/
import { isSudoCommand } from "../../commands/shared/ssh";
import { SshProvider } from "../../types/ssh";
import { ensureGcpSshInstall } from "./install";
import { importSshKey } from "./ssh-key";
import { GcpSshPermissionSpec, GcpSshRequest } from "./types";

/**
 * It typically takes < 1 minute for access to propagate on GCP, so set the time limit to 2 minutes.
 */
const TIME_LIMIT_MS = 2 * 60 * 1000;

/**
 * There are 7 cases of unprovisioned access in Google Cloud.
 * These are all potentially subject to propagation delays.
 * 1. The linux user name is not present in the user's Google Workspace profile `posixAccounts` attribute
 * 2. The public key is not present in the user's Google Workspace profile `sshPublicKeys` attribute
 * 3. The user cannot act as the service account of the compute instance
 * 4. The user cannot tunnel through the IAP tunnel to the instance
 * 5. The user doesn't have osLogin or osAdminLogin role to the instance
 * 5.a. compute.instances.get permission is missing
 * 5.b. compute.instances.osLogin permission is missing
 * 6. compute.instances.osAdminLogin is not provisioned but compute.instances.osLogin is - happens when a user upgrades existing access to sudo
 * 7: Rare occurrence, the exact conditions so far undetermined (together with CONNECTION_CLOSED_MESSAGE)
 *
 * 1, 2, 3 (yes!), 5b: result in PUBLIC_KEY_DENIED_MESSAGE
 * 4: results in UNAUTHORIZED_TUNNEL_USER_MESSAGE and also CONNECTION_CLOSED_MESSAGE
 * 5a: results in UNAUTHORIZED_INSTANCES_GET_MESSAGE
 * 6: results in SUDO_MESSAGE
 * 7: results in DESTINATION_READ_ERROR and also CONNECTION_CLOSED_MESSAGE
 */
const unprovisionedAccessPatterns = [
  { pattern: /Permission denied \(publickey\)/ },
  {
    // The output of `sudo -v` when the user is not allowed to run sudo
    pattern: /Sorry, user .+ may not run sudo on .+/,
  },
  { pattern: /Error while connecting \[4033: 'not authorized'\]/ },
  {
    pattern: /Required 'compute\.instances\.get' permission/,
    validationWindowMs: 30e3,
  },
  { pattern: /Error while connecting \[4010: 'destination read failed'\]/ },
] as const;

export const gcpSshProvider: SshProvider<
  GcpSshPermissionSpec,
  { linuxUserName: string },
  GcpSshRequest
> = {
  // TODO support login with Google Cloud
  cloudProviderLogin: async () => undefined,

  ensureInstall: async () => {
    if (!(await ensureGcpSshInstall())) {
      throw "Please try again after installing the required GCP utilities";
    }
  },

  friendlyName: "Google Cloud",

  loginRequiredMessage:
    "Please login to Google Cloud CLI with 'gcloud auth login'",

  loginRequiredPattern: /You do not currently have an active account selected/,

  maxRetries: MAX_SSH_RETRIES,

  preTestAccessPropagationArgs: (cmdArgs) => {
    if (isSudoCommand(cmdArgs)) {
      return {
        ...cmdArgs,
        // `sudo -v` prints `Sorry, user <user> may not run sudo on <hostname>.` to stderr when user is not a sudoer.
        // It prints nothing to stdout when user is a sudoer - which is important because we don't want any output from the pre-test.
        command: "sudo",
        arguments: ["-v"],
      };
    }
    return undefined;
  },

  proxyCommand: (request) => {
    return [
      "gcloud",
      "compute",
      "start-iap-tunnel",
      request.id,
      "%p",
      // --listen-on-stdin flag is required for interactive SSH session.
      // It is undocumented on page https://cloud.google.com/sdk/gcloud/reference/compute/start-iap-tunnel
      // but mention on page https://cloud.google.com/iap/docs/tcp-by-host
      // and also found in `gcloud ssh --dry-run` output
      "--listen-on-stdin",
      `--zone=${request.zone}`,
      `--project=${request.projectId}`,
    ];
  },

  reproCommands: () => undefined,

  requestToSsh: (request) => {
    return {
      id: request.permission.spec.instanceName,
      projectId: request.permission.spec.projectId,
      zone: request.permission.spec.zone,
      linuxUserName: request.cliLocalData.linuxUserName,
      type: "gcloud",
    };
  },
<<<<<<< HEAD
  timeLimit: TIME_LIMIT_MS,
  friendlyName: "Google Cloud",
=======

  unprovisionedAccessPatterns,

  toCliRequest: async (request, options) => ({
    ...request,
    cliLocalData: {
      linuxUserName: await importSshKey(
        request.permission.spec.publicKey,
        options
      ),
    },
  }),
>>>>>>> 3eff3a91
};<|MERGE_RESOLUTION|>--- conflicted
+++ resolved
@@ -73,7 +73,7 @@
 
   loginRequiredPattern: /You do not currently have an active account selected/,
 
-  maxRetries: MAX_SSH_RETRIES,
+  timeoutLimit: TIME_LIMIT_MS,
 
   preTestAccessPropagationArgs: (cmdArgs) => {
     if (isSudoCommand(cmdArgs)) {
@@ -116,10 +116,6 @@
       type: "gcloud",
     };
   },
-<<<<<<< HEAD
-  timeLimit: TIME_LIMIT_MS,
-  friendlyName: "Google Cloud",
-=======
 
   unprovisionedAccessPatterns,
 
@@ -132,5 +128,4 @@
       ),
     },
   }),
->>>>>>> 3eff3a91
 };