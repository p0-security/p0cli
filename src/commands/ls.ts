--- conflicted
+++ resolved
@@ -54,11 +54,14 @@
   const allArguments = [...args._, ...args.arguments];
 
   if (data && "ok" in data && data.ok) {
-<<<<<<< HEAD
+    const label = pluralize(data.arg);
+    if (data.items.length === 0) {
+      print2(`No ${label}`);
+      return;
+    }
     const truncationPart = data.isTruncated
       ? ` the first ${data.items.length}`
       : "";
-    const argPart = pluralize(data.arg);
     const postfixPart = data.term
       ? ` matching '${data.term}'`
       : data.isTruncated
@@ -66,21 +69,9 @@
          ${allArguments.join(" ")} <like>\` to narrow results)`
         : "";
 
-    print2(`Showing${truncationPart} ${argPart}${postfixPart}:`);
+    print2(`Showing${truncationPart} ${label}${postfixPart}:`);
     const isSameValue = data.items.every((i) => !i.group && i.key === i.value);
     const maxLength = max(data.items.map((i) => i.key.length)) || 0;
-=======
-    const label = pluralize(data.arg);
-    if (data.items.length === 0) {
-      print2(`No ${label}`);
-      return;
-    }
-    print2(
-      `Showing${
-        data.isTruncated ? ` the first ${data.items.length}` : ""
-      } ${label}${data.term ? ` matching '${data.term}'` : ""}:`
-    );
->>>>>>> 94a2fce6
     for (const item of data.items) {
       const tagPart = `${item.group ? `${item.group} / ` : ""}${item.value}`;
       print1(
