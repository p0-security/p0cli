/** Copyright © 2024-present P0 Security

This file is part of @p0security/cli

@p0security/cli is free software: you can redistribute it and/or modify it under the terms of the GNU General Public License as published by the Free Software Foundation, version 3 of the License.

@p0security/cli is distributed in the hope that it will be useful, but WITHOUT ANY WARRANTY; without even the implied warranty of MERCHANTABILITY or FITNESS FOR A PARTICULAR PURPOSE. See the GNU General Public License for more details.

You should have received a copy of the GNU General Public License along with @p0security/cli. If not, see <https://www.gnu.org/licenses/>.
**/
import { sanitizeAsFileName } from "../common/destination";
import { PRIVATE_KEY_PATH } from "../common/keys";
import { authenticate } from "../drivers/auth";
import { print2 } from "../drivers/stdio";
import { conditionalAbortBeforeThrow, getAppPath, P0_PATH } from "../util";
import {
  prepareRequest,
  SshResolveCommandArgs,
  SSH_PROVIDERS,
} from "./shared/ssh";
import fs from "fs";
import path from "path";
import tmp from "tmp-promise";
import { sys } from "typescript";
import yargs from "yargs";

const ENV_PREFIX = "P0_SSH";

export const sshResolveCommand = (yargs: yargs.Argv) =>
  yargs.command<SshResolveCommandArgs>(
    "ssh-resolve <destination>",
    false,
    (yargs) =>
      yargs
        .positional("destination", {
          type: "string",
          demandOption: true,
        })
        .option("parent", {
          type: "string",
          describe:
            "The containing parent resource which the instance belongs to (account, project, subscription, etc.)",
        })
        .option("provider", {
          type: "string",
          describe: "The cloud provider where the instance is hosted",
          choices: ["aws", "azure", "gcloud", "self-hosted"],
        })
        .option("debug", {
          type: "boolean",
          describe: "Print debug information.",
        })
        .option("quiet", {
          alias: "q",
          type: "boolean",
          describe: "Suppress output",
        })
        .option("reason", {
          describe: "Reason access is needed",
          type: "string",
        })
        .env(ENV_PREFIX),

    sshResolveAction
  );

/** Determine if an SSH backend is accessible to the user and prepares local files for access
 *
 * Creates an access request with approvedOnly and creates any
 * key or credential files necessary for the SSH connection.
 * Finally writes any ssh settings to an ssh config for use by
 * a parent ssh process
 *
 */
const sshResolveAction = async (
  args: yargs.ArgumentsCamelCase<SshResolveCommandArgs>
) => {
  const silentlyExit = conditionalAbortBeforeThrow(args.quiet ?? false);

  const requestErrorHandler = (err: any) => {
    if (
      typeof err === "string" &&
      err.toLowerCase().includes("reason is required")
    ) {
      print2(
        `Please set the ${ENV_PREFIX}_REASON environment variable or request access with "p0 request ssh ... --reason ..." to the destination first.`
      );
    }

    if (
      typeof err === "string" &&
      err.startsWith("Could not find any instances matching")
    ) {
      if (args.debug) {
        print2(err);
      }
      sys.exit(1);
    }

    return silentlyExit(err);
  };

  const authn = await authenticate({
    noRefresh: true,
    debug: args.debug,
  }).catch(silentlyExit);

<<<<<<< HEAD
  const { request, requestId, provisionedRequest } = await prepareRequest(
    authn,
    args,
    args.destination,
    { approvedOnly: true, quiet: args.quiet }
  ).catch(requestErrorHandler);
=======
  const { request, requestId, provisionedRequest, sshHostKeys } =
    await prepareRequest(authn, args, args.destination, true, args.quiet).catch(
      requestErrorHandler
    );
>>>>>>> 91014ad4

  const sshProvider = SSH_PROVIDERS[provisionedRequest.permission.provider];

  if (args.debug) {
    print2("Generating Keys");
  }
  const keys = await sshProvider?.generateKeys?.(
    authn,
    provisionedRequest.permission.resource,
<<<<<<< HEAD
    { debug: args.debug }
=======
    {
      requestId,
      debug: args.debug,
    }
>>>>>>> 91014ad4
  );

  const tmpFile = tmp.fileSync();

  if (args.debug) {
    print2("Writing request output to disk for use by ssh-proxy");
  }
  fs.writeFileSync(
    tmpFile.name,
    JSON.stringify({ ...request, requestId }, null, 2)
  );

  const identityFile = keys?.privateKeyPath ?? PRIVATE_KEY_PATH;
  const certificateInfo = keys?.certificatePath
    ? `CertificateFile ${keys.certificatePath}`
    : "";
  const hostKeysInfo = sshHostKeys
    ? `UserKnownHostsFile ${sshHostKeys.path}`
    : "";

  const alias = sshHostKeys?.alias ?? request?.id;

  const hostKeyAlias = alias ? `HostKeyAlias ${alias}` : "";

  const appPath = getAppPath();

  // The config file name must be a valid file name (without forward slashes) so we can create it.
  // The config file will be deleted by the ssh-proxy command. Sanitization here and upon deletion must match.
  const configFile = sanitizeAsFileName(args.destination);

  // `Host` matches the destination entered in the `ssh` command. The rest of the config
  // options will be used if there is a match.
  // `Hostname` is used to translate the `Host` to a host name. If the ProxyCommand used
  // a tool like `ssh` or `nc`, this would have to be a DNS-resolvable host name or an IP
  // address. Since we are using `p0 ssh-proxy`, it can be anything as long as we resolve it.
  const data = `Host ${args.destination}
  Hostname ${args.destination}
  User ${request.linuxUserName}
  IdentityFile ${identityFile}
  ${certificateInfo}
  PasswordAuthentication no
  ProxyCommand ${appPath} ssh-proxy %h --port %p --provider ${provisionedRequest.permission.provider} --identity-file ${identityFile} --request-json ${tmpFile.name} ${args.debug ? "--debug" : ""}
  ${hostKeysInfo}
  ${hostKeyAlias}
`;

  await fs.promises.mkdir(path.join(P0_PATH, "ssh", "configs"), {
    recursive: true,
  });

  const configLocation = path.join(
    P0_PATH,
    "ssh",
    "configs",
    `${configFile}.config`
  );

  if (args.debug) {
    print2("Writing ssh config file");
    print2(data);
  }
  fs.writeFileSync(configLocation, data);
};<|MERGE_RESOLUTION|>--- conflicted
+++ resolved
@@ -105,19 +105,11 @@
     debug: args.debug,
   }).catch(silentlyExit);
 
-<<<<<<< HEAD
-  const { request, requestId, provisionedRequest } = await prepareRequest(
-    authn,
-    args,
-    args.destination,
-    { approvedOnly: true, quiet: args.quiet }
-  ).catch(requestErrorHandler);
-=======
   const { request, requestId, provisionedRequest, sshHostKeys } =
-    await prepareRequest(authn, args, args.destination, true, args.quiet).catch(
-      requestErrorHandler
-    );
->>>>>>> 91014ad4
+    await prepareRequest(authn, args, args.destination, {
+      approvedOnly: true,
+      quiet: args.quiet,
+    }).catch(requestErrorHandler);
 
   const sshProvider = SSH_PROVIDERS[provisionedRequest.permission.provider];
 
@@ -127,14 +119,10 @@
   const keys = await sshProvider?.generateKeys?.(
     authn,
     provisionedRequest.permission.resource,
-<<<<<<< HEAD
-    { debug: args.debug }
-=======
     {
       requestId,
       debug: args.debug,
     }
->>>>>>> 91014ad4
   );
 
   const tmpFile = tmp.fileSync();
