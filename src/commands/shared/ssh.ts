/** Copyright © 2024-present P0 Security

This file is part of @p0security/cli

@p0security/cli is free software: you can redistribute it and/or modify it under the terms of the GNU General Public License as published by the Free Software Foundation, version 3 of the License.

@p0security/cli is distributed in the hope that it will be useful, but WITHOUT ANY WARRANTY; without even the implied warranty of MERCHANTABILITY or FITNESS FOR A PARTICULAR PURPOSE. See the GNU General Public License for more details.

You should have received a copy of the GNU General Public License along with @p0security/cli. If not, see <https://www.gnu.org/licenses/>.
**/
import { decodeProvisionStatus } from ".";
import { createKeyPair } from "../../common/keys";
import { fetchIntegrationConfig } from "../../drivers/api";
import { getContactMessage } from "../../drivers/config";
import { print2 } from "../../drivers/stdio";
import { awsSshProvider } from "../../plugins/aws/ssh";
import { azureSshProvider } from "../../plugins/azure/ssh";
import { gcpSshProvider } from "../../plugins/google/ssh";
import { selfHostedSshProvider } from "../../plugins/self-hosted/ssh";
import { SshConfig } from "../../plugins/ssh/types";
import { Authn } from "../../types/identity";
import { PermissionRequest } from "../../types/request";
import {
  CliSshRequest,
  PluginSshRequest,
  SshProvider,
  SupportedSshProvider,
  SupportedSshProviders,
} from "../../types/ssh";
import { request } from "./request";
import { pick } from "lodash";
import { sys } from "typescript";
import yargs from "yargs";

export type BaseSshCommandArgs = {
  sudo?: boolean;
  reason?: string;
  parent?: string;
  provider?: SupportedSshProvider;
  debug?: boolean;
  sshOptions?: string[];
};

export type ScpCommandArgs = BaseSshCommandArgs & {
  source: string;
  destination: string;
};

export type SshCommandArgs = BaseSshCommandArgs & {
  sudo?: boolean;
  destination: string;
  arguments: string[];
  command?: string;
};

export type SshResolveCommandArgs = SshCommandArgs & {
  quiet?: boolean;
};

export type SshProxyCommandArgs = {
  destination: string;
  port: string;
  provider: "aws" | "azure" | "gcloud";
  requestJson: string;
  debug?: boolean;
  identityFile: string;
};

export type CommandArgs = ScpCommandArgs | SshCommandArgs;

export type SshRequestOptions = {
  approvedOnly?: boolean;
  quiet?: boolean;
};

export type SshAdditionalSetup = {
  /** A list of SSH configuration options, as would be used after '-o' in an SSH command */
  sshOptions: string[];

  /** The path to the private key file to use for the SSH connection, instead of the default P0 CLI managed key */
  identityFile?: string;

  /** The port to connect to, overriding the default */
  port?: string;

  /** Perform any teardown required after the SSH command exits but before terminating the P0 CLI */
  teardown: () => Promise<void>;
};

export const SSH_PROVIDERS: Record<
  SupportedSshProvider,
  SshProvider<any, any, any, any>
> = {
  aws: awsSshProvider,
  azure: azureSshProvider,
  gcloud: gcpSshProvider,
  "self-hosted": selfHostedSshProvider,
};

const validateSshInstall = async (
  authn: Authn,
  args: yargs.ArgumentsCamelCase<BaseSshCommandArgs>
) => {
  const configDoc = await fetchIntegrationConfig<{ config: SshConfig }>(
    authn,
    "ssh"
  );
  const configItems = configDoc?.config["iam-write"];

  const providersToCheck = args.provider
    ? [args.provider]
    : SupportedSshProviders;

  const items = Object.entries(configItems ?? {}).filter(
    ([key, value]) =>
      value.state == "installed" &&
      providersToCheck.some((prefix) => key.startsWith(prefix))
  );

  if (items.length === 0) {
    throw "This organization is not configured for SSH access via the P0 CLI";
  }
};

export const isSudoCommand = (args: { sudo?: boolean; command?: string }) =>
  args.sudo || args.command === "sudo";

export const provisionRequest = async (
  authn: Authn,
  args: yargs.ArgumentsCamelCase<BaseSshCommandArgs>,
  destination: string,
  options?: SshRequestOptions
) => {
  await validateSshInstall(authn, args);

  const { publicKey, privateKey } = await createKeyPair();

  const makeRequest = async (requestOptions?: { forceSudo: boolean }) => {
    return await request("request")<PermissionRequest<PluginSshRequest>>(
      {
        ...pick(args, "$0", "_"),
        arguments: [
          "ssh",
          "session",
          destination,
          "--public-key",
          publicKey,
          ...(options?.approvedOnly ? ["--approved"] : []),
          ...(args.provider ? ["--provider", args.provider] : []),
          ...(requestOptions?.forceSudo || isSudoCommand(args)
            ? ["--sudo"]
            : []),
          ...(args.reason ? ["--reason", args.reason] : []),
          ...(args.parent ? ["--parent", args.parent] : []),
        ],
        wait: true,
        debug: args.debug,
      },
      authn,
      { message: options?.quiet ? "quiet" : "approval-required" }
    );
  };

  let response;
  if (options?.approvedOnly) {
    // Try first with sudo
    try {
      response = await makeRequest({ forceSudo: true });
    } catch (error) {
      // If that fails, try without sudo
      if (args.debug) {
        print2("Request with sudo failed, retrying without sudo");
      }
      response = await makeRequest();
    }
  } else {
    // Normal behavior when not approvedOnly
    response = await makeRequest();
  }

  if (!response) {
    if (!options?.quiet) {
      print2("Did not receive access ID from server");
    }
    return;
  }

  const { id, isPreexisting } = response;

  const message = isPreexisting
    ? "Existing access found.  Connecting to instance."
    : "Waiting for access to be provisioned";
  print2(message);

  const result = await decodeProvisionStatus<PluginSshRequest>(
    response.request
  );

  if (!result) sys.exit(1);

  return {
    requestId: id,
    provisionedRequest: response.request,
    publicKey,
    privateKey,
  };
};

const pluginToCliRequest = async (
  request: PermissionRequest<PluginSshRequest>,
  options?: { debug?: boolean }
): Promise<PermissionRequest<CliSshRequest>> =>
  await SSH_PROVIDERS[request.permission.provider].toCliRequest(
    request as any,
    options
  );

export const prepareRequest = async (
  authn: Authn,
  args: yargs.ArgumentsCamelCase<BaseSshCommandArgs>,
  destination: string,
  options?: SshRequestOptions
) => {
  const result = await provisionRequest(authn, args, destination, options);
  if (!result) {
    throw `Server did not return a request id. ${getContactMessage()}`;
  }

  const { requestId, publicKey, provisionedRequest } = result;

  const sshProvider = SSH_PROVIDERS[provisionedRequest.permission.provider];

  await sshProvider.submitPublicKey?.(
    authn,
    provisionedRequest,
    requestId,
    publicKey
  );

  await sshProvider.ensureInstall();

<<<<<<< HEAD
  const cliRequest = await pluginToCliRequest(provisionedRequest, args);
=======
  const options = { debug: args.debug };
  const cliRequest = await pluginToCliRequest(provisionedRequest, options);
>>>>>>> 91014ad4

  const request = sshProvider.requestToSsh(cliRequest);

  const sshHostKeys = await sshProvider.saveHostKeys?.(request, options);

  return { ...result, request, sshProvider, provisionedRequest, sshHostKeys };
};<|MERGE_RESOLUTION|>--- conflicted
+++ resolved
@@ -239,16 +239,11 @@
 
   await sshProvider.ensureInstall();
 
-<<<<<<< HEAD
   const cliRequest = await pluginToCliRequest(provisionedRequest, args);
-=======
-  const options = { debug: args.debug };
-  const cliRequest = await pluginToCliRequest(provisionedRequest, options);
->>>>>>> 91014ad4
 
   const request = sshProvider.requestToSsh(cliRequest);
 
-  const sshHostKeys = await sshProvider.saveHostKeys?.(request, options);
+  const sshHostKeys = await sshProvider.saveHostKeys?.(request, args);
 
   return { ...result, request, sshProvider, provisionedRequest, sshHostKeys };
 };