/** Copyright © 2024-present P0 Security

This file is part of @p0security/p0cli

@p0security/p0cli is free software: you can redistribute it and/or modify it under the terms of the GNU General Public License as published by the Free Software Foundation, version 3 of the License.

@p0security/p0cli is distributed in the hope that it will be useful, but WITHOUT ANY WARRANTY; without even the implied warranty of MERCHANTABILITY or FITNESS FOR A PARTICULAR PURPOSE. See the GNU General Public License for more details.

You should have received a copy of the GNU General Public License along with @p0security/p0cli. If not, see <https://www.gnu.org/licenses/>.
**/
import { authenticate } from "../drivers/auth";
import { doc, guard } from "../drivers/firestore";
import { print2 } from "../drivers/stdio";
import { ssm } from "../plugins/aws/ssm";
import { AwsSsh } from "../plugins/aws/types";
import { SshConfig } from "../plugins/ssh/types";
import { Authn } from "../types/identity";
import {
  DENIED_STATUSES,
  DONE_STATUSES,
  ERROR_STATUSES,
  PluginRequest,
  Request,
} from "../types/request";
import { request } from "./request";
import { getDoc, onSnapshot } from "firebase/firestore";
import { pick } from "lodash";
import yargs from "yargs";

export type SshCommandArgs = {
  destination: string;
  command?: string;
  L?: string; // port forwarding option
  arguments: string[];
<<<<<<< HEAD
  sudo?: boolean;
=======
  reason?: string;
>>>>>>> aafd7bbd
};

// Matches strings with the pattern "digits:digits" (e.g. 1234:5678)
const LOCAL_PORT_FORWARD_PATTERN = /^\d+:\d+$/;

/** Maximum amount of time to wait after access is approved to wait for access
 *  to be configured
 */
const GRANT_TIMEOUT_MILLIS = 60e3;

export const sshCommand = (yargs: yargs.Argv) =>
  yargs.command<SshCommandArgs>(
    "ssh <destination> [command [arguments..]]",
    "SSH into a virtual machine",
    (yargs) =>
      yargs
        .positional("destination", {
          type: "string",
          demandOption: true,
        })
        .option("sudo", {
          type: "boolean",
          describe: "Add user to sudoers file",
        })
        .positional("command", {
          type: "string",
          describe: "Pass command to the shell",
        })
        .positional("arguments", {
          describe: "Command arguments",
          array: true,
          string: true,
          default: [] as string[],
        })
        .check((argv: yargs.ArgumentsCamelCase<SshCommandArgs>) => {
          if (argv.L == null) return true;

          return (
            argv.L.match(LOCAL_PORT_FORWARD_PATTERN) ||
            "Local port forward should be in the format `local_port:remote_port`"
          );
        })
        .option("L", {
          type: "string",
          describe:
            // the order of the sockets in the address matches the ssh man page
            "Forward a local port to the remote host; `local_socket:remote_socket`",
        })
        // Match `p0 request --reason`
        .option("reason", {
          describe: "Reason access is needed",
          type: "string",
        }),
    guard(ssh)
  );

const validateSshInstall = async (authn: Authn) => {
  const configDoc = await getDoc<SshConfig, object>(
    doc(`o/${authn.identity.org.tenantId}/integrations/ssh`)
  );
  const items = configDoc
    .data()
    ?.workflows?.items.filter(
      (i) => i.state === "installed" && i.type === "aws"
    );
  if (!items?.length) {
    throw "This organization is not configured for SSH access via the P0 CLI";
  }
};

// TODO: Move this to a shared utility
/** Waits until P0 grants access for a request */
const waitForProvisioning = async <P extends PluginRequest>(
  authn: Authn,
  requestId: string
) => {
  let cancel: NodeJS.Timeout | undefined = undefined;
  const result = await new Promise<Request<P>>((resolve, reject) => {
    let isResolved = false;
    const unsubscribe = onSnapshot<Request<P>, object>(
      doc(`o/${authn.identity.org.tenantId}/permission-requests/${requestId}`),
      (snap) => {
        const data = snap.data();
        if (!data) return;
        if (DONE_STATUSES.includes(data.status as any)) {
          resolve(data);
        } else if (DENIED_STATUSES.includes(data.status as any)) {
          reject("Your access request was denied");
        } else if (ERROR_STATUSES.includes(data.status as any)) {
          reject(
            "Your access request encountered an error (see Slack for details)"
          );
        } else {
          return;
        }
        isResolved = true;
        unsubscribe();
      }
    );
    // Skip timeout in test; it holds a ref longer than the test lasts
    if (process.env.NODE_ENV === "test") return;
    cancel = setTimeout(() => {
      if (!isResolved) {
        unsubscribe();
        reject("Timeout awaiting SSH access grant");
      }
    }, GRANT_TIMEOUT_MILLIS);
  });
  clearTimeout(cancel);
  return result;
};

/** Connect to an SSH backend
 *
 * Implicitly gains access to the SSH resource if required.
 *
 * Supported SSH mechanisms:
 * - AWS EC2 via SSM with Okta SAML
 */
const ssh = async (args: yargs.ArgumentsCamelCase<SshCommandArgs>) => {
  // Prefix is required because the backend uses it to determine that this is an AWS request
  const authn = await authenticate();
  await validateSshInstall(authn);
  const requestArgs = ["ssh", args.destination, "--provider", "aws"];
  if (args.sudo || args.command === "sudo") requestArgs.push("--sudo");
  const response = await request(
    {
      ...pick(args, "$0", "_"),
<<<<<<< HEAD
      arguments: requestArgs,
=======
      arguments: [
        "ssh",
        args.destination,
        "--provider",
        "aws",
        ...(args.reason ? ["--reason", args.reason] : []),
      ],
>>>>>>> aafd7bbd
      wait: true,
    },
    authn,
    { message: "approval-required" }
  );
  if (!response) {
    print2("Did not receive access ID from server");
    return;
  }
  const { id, isPreexisting } = response;
  if (!isPreexisting) print2("Waiting for access to be provisioned");

  const requestData = await waitForProvisioning<AwsSsh>(authn, id);
  const requestWithId = { ...requestData, id };

  await ssm(authn, requestWithId, args);
};<|MERGE_RESOLUTION|>--- conflicted
+++ resolved
@@ -32,11 +32,8 @@
   command?: string;
   L?: string; // port forwarding option
   arguments: string[];
-<<<<<<< HEAD
   sudo?: boolean;
-=======
   reason?: string;
->>>>>>> aafd7bbd
 };
 
 // Matches strings with the pattern "digits:digits" (e.g. 1234:5678)
@@ -160,22 +157,17 @@
   // Prefix is required because the backend uses it to determine that this is an AWS request
   const authn = await authenticate();
   await validateSshInstall(authn);
-  const requestArgs = ["ssh", args.destination, "--provider", "aws"];
-  if (args.sudo || args.command === "sudo") requestArgs.push("--sudo");
   const response = await request(
     {
       ...pick(args, "$0", "_"),
-<<<<<<< HEAD
-      arguments: requestArgs,
-=======
       arguments: [
         "ssh",
         args.destination,
         "--provider",
         "aws",
+        ...(args.sudo ? ["--sudo"] : []),
         ...(args.reason ? ["--reason", args.reason] : []),
       ],
->>>>>>> aafd7bbd
       wait: true,
     },
     authn,
