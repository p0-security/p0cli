--- conflicted
+++ resolved
@@ -12,18 +12,11 @@
 import { guard } from "../drivers/firestore";
 import { sshOrScp } from "../plugins/ssh";
 import {
-<<<<<<< HEAD
   provisionRequest,
   requestToSsh,
   ScpCommandArgs,
   SshRequest,
-=======
-  ScpCommandArgs,
-  provisionRequest,
-  requestToSsh,
-  SshRequest,
   SUPPORTED_PROVIDERS,
->>>>>>> 69989c5f
 } from "./shared";
 import yargs from "yargs";
 
