/** Copyright © 2024-present P0 Security

This file is part of @p0security/cli

@p0security/cli is free software: you can redistribute it and/or modify it under the terms of the GNU General Public License as published by the Free Software Foundation, version 3 of the License.

@p0security/cli is distributed in the hope that it will be useful, but WITHOUT ANY WARRANTY; without even the implied warranty of MERCHANTABILITY or FITNESS FOR A PARTICULAR PURPOSE. See the GNU General Public License for more details.

You should have received a copy of the GNU General Public License along with @p0security/cli. If not, see <https://www.gnu.org/licenses/>.
**/
import { createKeyPair } from "../common/keys";
import { doc } from "../drivers/firestore";
import { print2 } from "../drivers/stdio";
import { awsRequestToSsh } from "../plugins/aws/ssh";
import { AwsSsh } from "../plugins/aws/types";
import { gcpRequestToSsh } from "../plugins/google/ssh";
import { importSshKey } from "../plugins/google/ssh-key";
import { GcpSsh } from "../plugins/google/types";
import { SshConfig } from "../plugins/ssh/types";
import { Authn } from "../types/identity";
import {
  CliRequest,
  DENIED_STATUSES,
  DONE_STATUSES,
  ERROR_STATUSES,
  PluginRequest,
  Request,
} from "../types/request";
import { assertNever, throwAssertNever } from "../util";
import { request } from "./request";
import { getDoc, onSnapshot } from "firebase/firestore";
import { pick } from "lodash";
import yargs from "yargs";

/** Maximum amount of time to wait after access is approved to wait for access
 *  to be configured
 */
const GRANT_TIMEOUT_MILLIS = 60e3;
// The prefix of installed SSH accounts in P0 is the provider name
export const SUPPORTED_PROVIDERS = ["aws", "gcloud"];

<<<<<<< HEAD
export type BaseSshRequest = {
=======
export type SshRequest = AwsSshRequest | GcpSshRequest;

export type AwsSshRequest = {
>>>>>>> 69989c5f
  linuxUserName: string;
  accountId: string;
  region: string;
  id: string;
  type: "aws";
};

export type GcpSshRequest = {
  linuxUserName: string;
  projectId: string;
  zone: string;
  id: string;
  type: "gcloud";
};

export type AwsSshRoleRequest = BaseSshRequest & { role: string; type: "role" };
export type AwsSshIdcRequest = BaseSshRequest & {
  permissionSet: string;
  idc: { id: string; region: string };
  type: "idc";
};

export type SshRequest = AwsSshIdcRequest | AwsSshRoleRequest;

export type BaseSshCommandArgs = {
  sudo?: boolean;
  reason?: string;
  account?: string;
  provider?: "aws" | "gcloud";
  debug?: boolean;
};

export type ScpCommandArgs = BaseSshCommandArgs & {
  source: string;
  destination: string;
  recursive?: boolean;
};

export type SshCommandArgs = BaseSshCommandArgs & {
  sudo?: boolean;
  destination: string;
  L?: string; // Port forwarding option
  N?: boolean; // No remote command
  A?: boolean;
  arguments: string[];
  command?: string;
};

const validateSshInstall = async (
  authn: Authn,
  args: yargs.ArgumentsCamelCase<BaseSshCommandArgs>
) => {
  const configDoc = await getDoc<SshConfig, object>(
    doc(`o/${authn.identity.org.tenantId}/integrations/ssh`)
  );
  const configItems = configDoc.data()?.["iam-write"];

  const providersToCheck = args.provider
    ? [args.provider]
    : SUPPORTED_PROVIDERS;

  const items = Object.entries(configItems ?? {}).filter(
    ([key, value]) =>
      value.state == "installed" &&
      providersToCheck.some((prefix) => key.startsWith(prefix))
  );
  if (items.length === 0) {
    throw "This organization is not configured for SSH access via the P0 CLI";
  }
};

/** Waits until P0 grants access for a request */
const waitForProvisioning = async <P extends PluginRequest>(
  authn: Authn,
  requestId: string
) => {
  let cancel: NodeJS.Timeout | undefined = undefined;
  const result = await new Promise<Request<P>>((resolve, reject) => {
    let isResolved = false;
    const unsubscribe = onSnapshot<Request<P>, object>(
      doc(`o/${authn.identity.org.tenantId}/permission-requests/${requestId}`),
      (snap) => {
        const data = snap.data();
        if (!data) return;
        if (DONE_STATUSES.includes(data.status as any)) {
          resolve(data);
        } else if (DENIED_STATUSES.includes(data.status as any)) {
          reject("Your access request was denied");
        } else if (ERROR_STATUSES.includes(data.status as any)) {
          reject(
            "Your access request encountered an error (see Slack for details)"
          );
        } else {
          return;
        }
        isResolved = true;
        unsubscribe();
      }
    );
    // Skip timeout in test; it holds a ref longer than the test lasts
    if (process.env.NODE_ENV === "test") return;
    cancel = setTimeout(() => {
      if (!isResolved) {
        unsubscribe();
        reject("Timeout awaiting SSH access grant");
      }
    }, GRANT_TIMEOUT_MILLIS);
  });
  clearTimeout(cancel);
  return result;
};

const pluginToCliRequest = async (
  request: Request<PluginRequest>,
  options?: { debug?: boolean }
): Promise<Request<CliRequest>> => {
  return request.permission.spec.type === "gcloud"
    ? ({
        ...request,
        cliLocalData: {
          linuxUserName: await importSshKey(
            request.permission.spec.publicKey,
            options
          ),
        },
      } as Request<GcpSsh>)
    : request.permission.spec.type === "aws"
      ? (request as Request<AwsSsh>)
      : throwAssertNever(request.permission.spec);
};

export const provisionRequest = async (
  authn: Authn,
  args: yargs.ArgumentsCamelCase<BaseSshCommandArgs>,
  destination: string
) => {
  await validateSshInstall(authn, args);

  const { publicKey, privateKey } = await createKeyPair();

  const response = await request<PluginRequest>(
    {
      ...pick(args, "$0", "_"),
      arguments: [
        "ssh",
        "session",
        destination,
        "--public-key",
        publicKey,
        ...(args.provider ? ["--provider", args.provider] : []),
        ...(args.sudo || args.command === "sudo" ? ["--sudo"] : []),
        ...(args.reason ? ["--reason", args.reason] : []),
        ...(args.account ? ["--account", args.account] : []),
      ],
      wait: true,
    },
    authn,
    { message: "approval-required" }
  );

  if (!response) {
    print2("Did not receive access ID from server");
    return;
  }
  const { id, isPreexisting } = response;
  if (!isPreexisting) print2("Waiting for access to be provisioned");

  const provisionedRequest = await waitForProvisioning<PluginRequest>(
    authn,
    id
  );
  if (provisionedRequest.permission.spec.publicKey !== publicKey) {
    throw "Public key mismatch. Please revoke the request and try again.";
  }

  const cliRequest = await pluginToCliRequest(provisionedRequest, {
    debug: args.debug,
  });

  return { request: cliRequest, publicKey, privateKey };
};

<<<<<<< HEAD
export const requestToSsh = (request: AwsSsh): SshRequest => {
  const { permission, generated } = request;
  const {
    spec: { instanceId, accountId, region },
  } = permission;
  const {
    idc,
    ssh: { linuxUserName },
    name,
  } = generated;
  const common = { linuxUserName, accountId, region, id: instanceId };
  return !idc
    ? { ...common, role: name, type: "role" }
    : {
        ...common,
        idc,
        permissionSet: name,
        type: "idc",
      };
=======
export const requestToSsh = (request: Request<CliRequest>): SshRequest => {
  if (request.permission.spec.type === "aws") {
    return awsRequestToSsh(request as AwsSsh);
  } else if (request.permission.spec.type === "gcloud") {
    return gcpRequestToSsh(request as GcpSsh);
  } else {
    throw assertNever(request.permission.spec);
  }
>>>>>>> 69989c5f
};<|MERGE_RESOLUTION|>--- conflicted
+++ resolved
@@ -39,19 +39,27 @@
 // The prefix of installed SSH accounts in P0 is the provider name
 export const SUPPORTED_PROVIDERS = ["aws", "gcloud"];
 
-<<<<<<< HEAD
-export type BaseSshRequest = {
-=======
 export type SshRequest = AwsSshRequest | GcpSshRequest;
 
-export type AwsSshRequest = {
->>>>>>> 69989c5f
+export type BaseAwsSshRequest = {
   linuxUserName: string;
   accountId: string;
   region: string;
   id: string;
   type: "aws";
 };
+
+export type AwsSshRoleRequest = BaseAwsSshRequest & {
+  role: string;
+  subType: "role";
+};
+export type AwsSshIdcRequest = BaseAwsSshRequest & {
+  permissionSet: string;
+  idc: { id: string; region: string };
+  subType: "idc";
+};
+
+export type AwsSshRequest = AwsSshIdcRequest | AwsSshRoleRequest;
 
 export type GcpSshRequest = {
   linuxUserName: string;
@@ -60,15 +68,6 @@
   id: string;
   type: "gcloud";
 };
-
-export type AwsSshRoleRequest = BaseSshRequest & { role: string; type: "role" };
-export type AwsSshIdcRequest = BaseSshRequest & {
-  permissionSet: string;
-  idc: { id: string; region: string };
-  type: "idc";
-};
-
-export type SshRequest = AwsSshIdcRequest | AwsSshRoleRequest;
 
 export type BaseSshCommandArgs = {
   sudo?: boolean;
@@ -228,27 +227,6 @@
   return { request: cliRequest, publicKey, privateKey };
 };
 
-<<<<<<< HEAD
-export const requestToSsh = (request: AwsSsh): SshRequest => {
-  const { permission, generated } = request;
-  const {
-    spec: { instanceId, accountId, region },
-  } = permission;
-  const {
-    idc,
-    ssh: { linuxUserName },
-    name,
-  } = generated;
-  const common = { linuxUserName, accountId, region, id: instanceId };
-  return !idc
-    ? { ...common, role: name, type: "role" }
-    : {
-        ...common,
-        idc,
-        permissionSet: name,
-        type: "idc",
-      };
-=======
 export const requestToSsh = (request: Request<CliRequest>): SshRequest => {
   if (request.permission.spec.type === "aws") {
     return awsRequestToSsh(request as AwsSsh);
@@ -257,5 +235,4 @@
   } else {
     throw assertNever(request.permission.spec);
   }
->>>>>>> 69989c5f
 };