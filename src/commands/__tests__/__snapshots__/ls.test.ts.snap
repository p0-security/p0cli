// Jest Snapshot v1, https://goo.gl/fbAQLP

exports[`ls when error should print error message 1`] = `
{
  "error": "p0 ls

List available resources

Commands:
  p0 ls ssh <destination>  Secure Shell (SSH) session

Options:
  --help  Show help                                                    [boolean]

Unknown argument: foo",
}
`;

exports[`ls when valid ls command should print friendly message if no items: stderr 1`] = `
[
  [
<<<<<<< HEAD
    "instance-1[02m - Instance 1[00m",
=======
    "No destinations",
>>>>>>> 94a2fce6
  ],
]
`;

exports[`ls when valid ls command should print friendly message if no items: stdout 1`] = `[]`;

exports[`ls when valid ls command should print list response: stderr 1`] = `
[
  [
<<<<<<< HEAD
    "instance-2[02m - Instance 2[00m",
=======
    "Showing destinations:",
>>>>>>> 94a2fce6
  ],
]
`;

exports[`ls when valid ls command should print list response: stdout 1`] = `
[
  [
    "instance-1",
  ],
  [
    "instance-2",
  ],
]
`;<|MERGE_RESOLUTION|>--- conflicted
+++ resolved
@@ -19,11 +19,7 @@
 exports[`ls when valid ls command should print friendly message if no items: stderr 1`] = `
 [
   [
-<<<<<<< HEAD
-    "instance-1[02m - Instance 1[00m",
-=======
     "No destinations",
->>>>>>> 94a2fce6
   ],
 ]
 `;
@@ -33,11 +29,7 @@
 exports[`ls when valid ls command should print list response: stderr 1`] = `
 [
   [
-<<<<<<< HEAD
-    "instance-2[02m - Instance 2[00m",
-=======
     "Showing destinations:",
->>>>>>> 94a2fce6
   ],
 ]
 `;
@@ -45,10 +37,10 @@
 exports[`ls when valid ls command should print list response: stdout 1`] = `
 [
   [
-    "instance-1",
+    "instance-1[02m - Group / Resource 1[00m",
   ],
   [
-    "instance-2",
+    "instance-2[02m - Resource 2[00m",
   ],
 ]
 `;