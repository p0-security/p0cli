--- conflicted
+++ resolved
@@ -28,23 +28,19 @@
   describe("when valid ls command", () => {
     const command = "ls ssh destination";
 
-    const mockItems = (items: string[]) =>
+    const mockItems = (items: object[]) =>
       mockFetchCommand.mockResolvedValue({
         ok: true,
         term: "",
         arg: "destination",
-<<<<<<< HEAD
-        items: [
-          { key: "instance-1", value: "Instance 1" },
-          { key: "instance-2", value: "Instance 2" },
-        ],
-=======
         items,
->>>>>>> 94a2fce6
       });
 
     it("should print list response", async () => {
-      mockItems(["instance-1", "instance-2"]);
+      mockItems([
+        { key: "instance-1", group: "Group", value: "Resource 1" },
+        { key: "instance-2", value: "Resource 2" },
+      ]);
       await lsCommand(yargs()).parse(command);
       expect(mockPrint1.mock.calls).toMatchSnapshot("stdout");
       expect(mockPrint2.mock.calls).toMatchSnapshot("stderr");
