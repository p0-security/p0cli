--- conflicted
+++ resolved
@@ -70,10 +70,6 @@
   preTestAccessPropagationArgs: (
     cmdArgs: CommandArgs
   ) => CommandArgs | undefined;
-<<<<<<< HEAD
-  timeLimit: number;
-  friendlyName: string;
-=======
 
   /** Returns the command and its arguments that are going to be injected as the ssh ProxyCommand option */
   proxyCommand: (request: SR) => string[];
@@ -84,6 +80,8 @@
 
   /** Unwraps this provider's types */
   requestToSsh: (request: CliPermissionSpec<PR, O>) => SR;
+  
+  timeLimit: number;
 
   /** Regex matches for error strings indicating that the provider has not yet fully provisioned node acces */
   unprovisionedAccessPatterns: readonly {
@@ -98,7 +96,6 @@
     request: Request<PR>,
     options?: { debug?: boolean }
   ) => Promise<Request<CliSshRequest>>;
->>>>>>> 3eff3a91
 };
 
 export type SshRequest = AwsSshRequest | GcpSshRequest;