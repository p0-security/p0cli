{
  "name": "@komaldhull/p0cli",
  "version": "0.2.5",
  "description": "Execute infra CLI commands with P0 grants",
  "main": "index.ts",
  "repository": {
    "type": "git",
    "url": "git+https://github.com/p0-security/p0cli.git"
  },
  "author": "P0 Security",
  "license": "GPL-3.0-only",
  "bin": {
    "p0": "p0"
  },
  "files": [
    "dist",
    "p0",
    "README.md",
    "CONTRIBUTING.md",
    "LICENSE.md"
  ],
  "dependencies": {
    "@rgrove/parse-xml": "^4.1.0",
    "@types/pluralize": "^0.0.33",
    "dotenv": "^16.4.1",
    "express": "^4.18.2",
    "firebase": "^10.7.2",
    "inquirer": "^9.2.15",
    "jsdom": "^24.0.0",
    "lodash": "^4.17.21",
    "open": "^8.4.0",
    "pkce-challenge": "^4.1.0",
    "pluralize": "^8.0.0",
<<<<<<< HEAD
    "semver": "^7.6.0",
=======
    "ps-tree": "^1.2.0",
>>>>>>> 2d16b752
    "typescript": "^4.8.4",
    "which": "^4.0.0",
    "yargs": "^17.6.0"
  },
  "devDependencies": {
    "@trivago/prettier-plugin-sort-imports": "^4.3.0",
    "@types/express": "^4.17.21",
    "@types/inquirer": "^9.0.7",
    "@types/jest": "^29.5.12",
    "@types/jsdom": "^21.1.6",
    "@types/lodash": "^4.14.202",
    "@types/node": "^18.11.7",
    "@types/ps-tree": "^1.1.6",
    "@types/which": "^3.0.3",
    "@types/yargs": "^17.0.13",
    "@typescript-eslint/eslint-plugin": "^6.4.0",
    "@typescript-eslint/parser": "^6.0.0",
    "eslint": "^8.56.0",
    "eslint-config-prettier": "^9.1.0",
    "eslint-config-standard-with-typescript": "^43.0.1",
    "eslint-plugin-import": "^2.29.1",
    "eslint-plugin-n": "^16.6.2",
    "eslint-plugin-notice": "^0.9.10",
    "eslint-plugin-promise": "^6.1.1",
    "jest": "^29.7.0",
    "prettier": "^3.2.4",
    "ts-jest": "^29.1.2"
  },
  "scripts": {
    "build": "tsc && cp -r public dist/",
    "clean": "rm tsconfig.tsbuildinfo && rm -rf dist/",
    "lint": "yarn prettier --check . &&  yarn run eslint --max-warnings 0 .",
    "p0": "node --no-deprecation ./p0",
    "prepublishOnly": "npm run clean && npm run build"
  }
}<|MERGE_RESOLUTION|>--- conflicted
+++ resolved
@@ -31,11 +31,7 @@
     "open": "^8.4.0",
     "pkce-challenge": "^4.1.0",
     "pluralize": "^8.0.0",
-<<<<<<< HEAD
-    "semver": "^7.6.0",
-=======
     "ps-tree": "^1.2.0",
->>>>>>> 2d16b752
     "typescript": "^4.8.4",
     "which": "^4.0.0",
     "yargs": "^17.6.0"
